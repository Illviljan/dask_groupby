--- conflicted
+++ resolved
@@ -206,16 +206,11 @@
     if keep_attrs is None:
         keep_attrs = True
 
-<<<<<<< HEAD
     if isinstance(isbin, Sequence):
         isbins = isbin
     else:
-        isbins = (isbin,) * len(by)
-
-=======
-    if isinstance(isbin, bool):
-        isbin = (isbin,) * nby
->>>>>>> af3e3ce0
+        isbins = (isbin,) * nby
+
     if expected_groups is None:
         expected_groups = (None,) * nby
     if isinstance(expected_groups, (np.ndarray, list)):  # TODO: test for list
@@ -251,19 +246,13 @@
     ds = ds.drop_vars([var for var in maybe_drop if var in ds.variables])
 
     if dim is Ellipsis:
-<<<<<<< HEAD
+        if nby > 1:
+            raise NotImplementedError("Multiple by are not allowed when dim is Ellipsis.")
         name_ = by_da[0].name
         if name_ in ds.dims and not isbins[0]:
             dim_tuple = tuple(d for d in obj.dims if d != name_)
         else:
             dim_tuple = tuple(obj.dims)
-=======
-        if nby > 1:
-            raise NotImplementedError("Multiple by are not allowed when dim is Ellipsis.")
-        dim = tuple(obj.dims)
-        if by[0].name in ds.dims and not isbin[0]:
-            dim = tuple(d for d in dim if d != by[0].name)
->>>>>>> af3e3ce0
     elif dim is not None:
         dim_tuple = _atleast_1d(dim)
     else:
@@ -386,13 +375,8 @@
             if is_missing_dim:
                 missing_dim[k] = v
 
-<<<<<<< HEAD
     input_core_dims = _get_input_core_dims(group_names, dim_tuple, ds_broad, grouper_dims)
-    input_core_dims += [input_core_dims[-1]] * (len(by_broad) - 1)
-=======
-    input_core_dims = _get_input_core_dims(group_names, dim, ds, grouper_dims)
     input_core_dims += [input_core_dims[-1]] * (nby - 1)
->>>>>>> af3e3ce0
 
     actual = xr.apply_ufunc(
         wrapper,
@@ -450,11 +434,7 @@
     if unindexed_dims:
         actual = actual.drop_vars(unindexed_dims)
 
-<<<<<<< HEAD
-    if len(by_broad) == 1:
-=======
     if nby == 1:
->>>>>>> af3e3ce0
         for var in actual:
             if isinstance(obj, xr.Dataset):
                 template = obj[var]
