--- conflicted
+++ resolved
@@ -432,7 +432,6 @@
     )
 
 
-<<<<<<< HEAD
 @pytest.mark.xfail
 @pytest.mark.parametrize("func", ("nanargmax", "nanargmin"))
 def test_npg_nanarg_bug(func):
@@ -441,8 +440,9 @@
 
     actual = aggregate(labels, array, func=func).astype(int)
     expected = getattr(np, func)(array)
-
-=======
+    assert_equal(actual, expected)
+
+
 @pytest.mark.parametrize("chunks", ((), (2,)))
 def test_groupby_bins(chunks):
     array = [1, 1, 1, 1, 1]
@@ -463,5 +463,4 @@
         )
     expected = np.array([3, 2, 0])
     assert_equal(groups, np.array([0, 1, 2]))
->>>>>>> 84a2f0ca
     assert_equal(actual, expected)