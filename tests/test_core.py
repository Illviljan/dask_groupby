from __future__ import annotations

import itertools
import warnings
from functools import partial, reduce
from typing import TYPE_CHECKING, Callable

import numpy as np
import pandas as pd
import pytest
from numpy_groupies.aggregate_numpy import aggregate

from flox import xrutils
from flox.aggregations import Aggregation
from flox.core import (
    _convert_expected_groups_to_index,
    _get_optimal_chunks_for_groups,
    _normalize_indexes,
    _validate_reindex,
    factorize_,
    find_group_cohorts,
    groupby_accumulate,
    groupby_aggregate,
    groupby_reduce,
    rechunk_for_cohorts,
    reindex_,
    subset_to_blocks,
)

from . import (
    assert_equal,
    assert_equal_tuple,
    has_dask,
    raise_if_dask_computes,
    requires_dask,
)

labels = np.array([0, 0, 2, 2, 2, 1, 1, 2, 2, 1, 1, 0])
nan_labels = labels.astype(float)  # copy
nan_labels[:5] = np.nan
labels2d = np.array([labels[:5], np.flip(labels[:5])])

if has_dask:
    import dask
    import dask.array as da
    from dask.array import from_array

    dask.config.set(scheduler="sync")
else:

    def dask_array_ones(*args):
        return None


ALL_FUNCS = (
    "sum",
    "nansum",
    "argmax",
    "nanfirst",
    "nanargmax",
    "prod",
    "nanprod",
    "mean",
    "nanmean",
    "var",
    "nanvar",
    "std",
    "nanstd",
    "max",
    "nanmax",
    "min",
    "nanmin",
    "argmin",
    "nanargmin",
    "any",
    "all",
    "nanlast",
    pytest.param("median", marks=(pytest.mark.skip,)),
    pytest.param("nanmedian", marks=(pytest.mark.skip,)),
)

if TYPE_CHECKING:
<<<<<<< HEAD
    from flox.core import T_Agg, T_Engine, T_ExpectedGroupsOpt
=======
    from flox.core import T_Agg, T_Engine, T_ExpectedGroupsOpt, T_Method
>>>>>>> 40b300c9


def _get_array_func(func: str) -> Callable:
    if func == "count":

        def npfunc(x):
            x = np.asarray(x)
            return (~np.isnan(x)).sum()

    elif func in ["nanfirst", "nanlast"]:
        npfunc = getattr(xrutils, func)
    else:
        npfunc = getattr(np, func)

    return npfunc


def test_alignment_error():
    da = np.ones((12,))
    labels = np.ones((5,))

    with pytest.raises(ValueError):
        groupby_reduce(da, labels, func="mean")


@pytest.mark.parametrize("dtype", (float, int))
@pytest.mark.parametrize("chunk", [False, True])
# TODO: make this intp when python 3.8 is dropped
@pytest.mark.parametrize("expected_groups", [None, [0, 1, 2], np.array([0, 1, 2], dtype=np.int64)])
@pytest.mark.parametrize(
    "func, array, by, expected",
    [
        ("sum", np.ones((12,)), labels, [3, 4, 5]),  # form 1
        ("sum", np.ones((12,)), nan_labels, [1, 4, 2]),  # form 1
        ("sum", np.ones((2, 12)), labels, [[3, 4, 5], [3, 4, 5]]),  # form 3
        ("sum", np.ones((2, 12)), nan_labels, [[1, 4, 2], [1, 4, 2]]),  # form 3
        ("sum", np.ones((2, 12)), np.array([labels, labels]), [6, 8, 10]),  # form 1 after reshape
        ("sum", np.ones((2, 12)), np.array([nan_labels, nan_labels]), [2, 8, 4]),
        # (np.ones((12,)), np.array([labels, labels])),  # form 4
        ("count", np.ones((12,)), labels, [3, 4, 5]),  # form 1
        ("count", np.ones((12,)), nan_labels, [1, 4, 2]),  # form 1
        ("count", np.ones((2, 12)), labels, [[3, 4, 5], [3, 4, 5]]),  # form 3
        ("count", np.ones((2, 12)), nan_labels, [[1, 4, 2], [1, 4, 2]]),  # form 3
        ("count", np.ones((2, 12)), np.array([labels, labels]), [6, 8, 10]),  # form 1 after reshape
        ("count", np.ones((2, 12)), np.array([nan_labels, nan_labels]), [2, 8, 4]),
        ("nanmean", np.ones((12,)), labels, [1, 1, 1]),  # form 1
        ("nanmean", np.ones((12,)), nan_labels, [1, 1, 1]),  # form 1
        ("nanmean", np.ones((2, 12)), labels, [[1, 1, 1], [1, 1, 1]]),  # form 3
        ("nanmean", np.ones((2, 12)), nan_labels, [[1, 1, 1], [1, 1, 1]]),  # form 3
        ("nanmean", np.ones((2, 12)), np.array([labels, labels]), [1, 1, 1]),
        ("nanmean", np.ones((2, 12)), np.array([nan_labels, nan_labels]), [1, 1, 1]),
        # (np.ones((12,)), np.array([labels, labels])),  # form 4
    ],
)
def test_groupby_reduce(
    engine: T_Engine,
    func: T_Agg,
    array: np.ndarray,
    by: np.ndarray,
    expected: list[float],
    expected_groups: T_ExpectedGroupsOpt,
    chunk: bool,
    dtype: np.typing.DTypeLike,
) -> None:
    array = array.astype(dtype)
    if chunk:
        if not has_dask or expected_groups is None:
            pytest.skip()
        array = da.from_array(array, chunks=(3,) if array.ndim == 1 else (1, 3))
        by = da.from_array(by, chunks=(3,) if by.ndim == 1 else (1, 3))

    if func == "mean" or func == "nanmean":
        expected_result = np.array(expected, dtype=np.float64)
    elif func == "sum":
        expected_result = np.array(expected, dtype=dtype)
    elif func == "count":
        expected_result = np.array(expected, dtype=np.intp)

    (result, groups) = groupby_reduce(
        array,
        by,
        func=func,
        expected_groups=expected_groups,
        fill_value=123,
        engine=engine,
    )
    # we use pd.Index(expected_groups).to_numpy() which is always int64
    # for the values in this tests
    if expected_groups is None:
        g_dtype = by.dtype
    elif isinstance(expected_groups, np.ndarray):
        g_dtype = expected_groups.dtype
    else:
        g_dtype = np.int64

    assert_equal(groups, np.array([0, 1, 2], g_dtype))
    assert_equal(expected_result, result)


def gen_array_by(size, func):
    by = np.ones(size[-1])
    rng = np.random.default_rng(12345)
    array = rng.random(size)
    if "nan" in func and "nanarg" not in func:
        array[[1, 4, 5], ...] = np.nan
    elif "nanarg" in func and len(size) > 1:
        array[[1, 4, 5], 1] = np.nan
    if func in ["any", "all"]:
        array = array > 0.5
    return array, by


@pytest.mark.parametrize("chunks", [None, -1, 3, 4])
@pytest.mark.parametrize("nby", [1, 2, 3])
@pytest.mark.parametrize("size", ((12,), (12, 9)))
@pytest.mark.parametrize("add_nan_by", [True, False])
@pytest.mark.parametrize("func", ALL_FUNCS)
def test_groupby_reduce_all(nby, size, chunks, func, add_nan_by, engine):
    if chunks is not None and not has_dask:
        pytest.skip()
    if "arg" in func and engine == "flox":
        pytest.skip()

    array, by = gen_array_by(size, func)
    if chunks:
        array = dask.array.from_array(array, chunks=chunks)
    by = (by,) * nby
    by = [b + idx for idx, b in enumerate(by)]
    if add_nan_by:
        for idx in range(nby):
            by[idx][2 * idx : 2 * idx + 3] = np.nan
    by = tuple(by)
    nanmask = reduce(np.logical_or, (np.isnan(b) for b in by))

    finalize_kwargs = [{}]
    if "var" in func or "std" in func:
        finalize_kwargs = finalize_kwargs + [{"ddof": 1}, {"ddof": 0}]
        fill_value = np.nan
        tolerance = {"rtol": 1e-14, "atol": 1e-16}
    else:
        fill_value = None
        tolerance = None

    for kwargs in finalize_kwargs:
        flox_kwargs = dict(func=func, engine=engine, finalize_kwargs=kwargs, fill_value=fill_value)
        with np.errstate(invalid="ignore", divide="ignore"):
            with warnings.catch_warnings():
                warnings.filterwarnings("ignore", r"All-NaN (slice|axis) encountered")
                warnings.filterwarnings("ignore", r"Degrees of freedom <= 0 for slice")
                warnings.filterwarnings("ignore", r"Mean of empty slice")

                # computing silences a bunch of dask warnings
                array_ = array.compute() if chunks is not None else array
                if "arg" in func and add_nan_by:
                    # NaNs are in by, but we can't call np.argmax([..., NaN, .. ])
                    # That would return index of the NaN
                    # This way, we insert NaNs where there are NaNs in by, and
                    # call np.nanargmax
                    func_ = f"nan{func}" if "nan" not in func else func
                    array_[..., nanmask] = np.nan
                    expected = getattr(np, func_)(array_, axis=-1, **kwargs)
                # elif func in ["first", "last"]:
                #    expected = getattr(xrutils, f"nan{func}")(array_[..., ~nanmask], axis=-1, **kwargs)
                elif func in ["nanfirst", "nanlast"]:
                    expected = getattr(xrutils, func)(array_[..., ~nanmask], axis=-1, **kwargs)
                else:
                    expected = getattr(np, func)(array_[..., ~nanmask], axis=-1, **kwargs)
        for _ in range(nby):
            expected = np.expand_dims(expected, -1)

        actual, *groups = groupby_reduce(array, *by, **flox_kwargs)
        assert actual.ndim == (array.ndim + nby - 1)
        assert expected.ndim == (array.ndim + nby - 1)
        expected_groups = tuple(np.array([idx + 1.0]) for idx in range(nby))
        for actual_group, expect in zip(groups, expected_groups):
            assert_equal(actual_group, expect)
        if "arg" in func:
            assert actual.dtype.kind == "i"
        assert_equal(actual, expected, tolerance)

        if not has_dask or chunks is None:
            continue

        params = list(itertools.product(["map-reduce"], [True, False, None]))
        params.extend(itertools.product(["cohorts"], [False, None]))
        if chunks == -1:
            params.extend([("blockwise", None)])

        for method, reindex in params:
            call = partial(
                groupby_reduce, array, *by, method=method, reindex=reindex, **flox_kwargs
            )
            if ("arg" in func or func in ["first", "last"]) and reindex is True:
                # simple_combine with argreductions not supported right now
                with pytest.raises(NotImplementedError):
                    call()
                continue
            actual, *groups = call()
            if method != "blockwise":
                if "arg" not in func:
                    # make sure we use simple combine
                    assert any("simple-combine" in key for key in actual.dask.layers.keys())
                else:
                    assert any("grouped-combine" in key for key in actual.dask.layers.keys())
            for actual_group, expect in zip(groups, expected_groups):
                assert_equal(actual_group, expect, tolerance)
            if "arg" in func:
                assert actual.dtype.kind == "i"
            assert_equal(actual, expected, tolerance)


@requires_dask
@pytest.mark.parametrize("size", ((12,), (12, 5)))
@pytest.mark.parametrize("func", ("argmax", "nanargmax", "argmin", "nanargmin"))
def test_arg_reduction_dtype_is_int(size, func):
    """avoid bugs being hidden by the xfail in the above test."""

    rng = np.random.default_rng(12345)
    array = rng.random(size)
    by = np.ones(size[-1])

    if "nanarg" in func and len(size) > 1:
        array[[1, 4, 5], 1] = np.nan

    expected = getattr(np, func)(array, axis=-1)
    expected = np.expand_dims(expected, -1)

    actual, _ = groupby_reduce(array, by, func=func, engine="numpy")
    assert actual.dtype.kind == "i"

    actual, _ = groupby_reduce(da.from_array(array, chunks=3), by, func=func, engine="numpy")
    assert actual.dtype.kind == "i"


def test_groupby_reduce_count():
    array = np.array([0, 0, np.nan, np.nan, np.nan, 1, 1])
    labels = np.array(["a", "b", "b", "b", "c", "c", "c"])
    result, _ = groupby_reduce(array, labels, func="count")
    assert_equal(result, np.array([1, 1, 2], dtype=np.intp))


def test_func_is_aggregation():
    from flox.aggregations import mean

    array = np.array([0, 0, np.nan, np.nan, np.nan, 1, 1])
    labels = np.array(["a", "b", "b", "b", "c", "c", "c"])
    expected, _ = groupby_reduce(array, labels, func="mean")
    actual, _ = groupby_reduce(array, labels, func=mean)
    assert_equal(actual, expected)


@requires_dask
@pytest.mark.parametrize("func", ("sum", "prod"))
@pytest.mark.parametrize("dtype", [np.float32, np.float64, np.int32, np.int64])
def test_groupby_reduce_preserves_dtype(dtype, func):
    array = np.ones((2, 12), dtype=dtype)
    by = np.array([labels] * 2)
    result, _ = groupby_reduce(from_array(array, chunks=(-1, 4)), by, func=func)
    assert result.dtype == array.dtype


def test_numpy_reduce_nd_md():
    array = np.ones((2, 12))
    by = np.array([labels] * 2)

    expected = aggregate(by.ravel(), array.ravel(), func="sum")
    result, groups = groupby_reduce(array, by, func="sum", fill_value=123)
    actual = reindex_(result, groups, pd.Index(np.unique(by)), axis=0, fill_value=0)
    np.testing.assert_equal(expected, actual)

    array = np.ones((4, 2, 12))
    by = np.array([labels] * 2)

    expected = aggregate(by.ravel(), array.reshape(4, 24), func="sum", axis=-1, fill_value=0)
    result, groups = groupby_reduce(array, by, func="sum")
    actual = reindex_(result, groups, pd.Index(np.unique(by)), axis=-1, fill_value=0)
    assert_equal(expected, actual)

    array = np.ones((4, 2, 12))
    by = np.broadcast_to(np.array([labels] * 2), array.shape)
    expected = aggregate(by.ravel(), array.ravel(), func="sum", axis=-1)
    result, groups = groupby_reduce(array, by, func="sum")
    actual = reindex_(result, groups, pd.Index(np.unique(by)), axis=-1, fill_value=0)
    assert_equal(expected, actual)

    array = np.ones((2, 3, 4))
    by = np.ones((2, 3, 4))

    actual, _ = groupby_reduce(array, by, axis=(1, 2), func="sum")
    expected = np.sum(array, axis=(1, 2), keepdims=True).squeeze(2)
    assert_equal(actual, expected)


@requires_dask
@pytest.mark.parametrize("reindex", [None, False, True])
@pytest.mark.parametrize("func", ALL_FUNCS)
@pytest.mark.parametrize("add_nan", [False, True])
@pytest.mark.parametrize("dtype", (float,))
@pytest.mark.parametrize(
    "shape, array_chunks, group_chunks",
    [
        ((12,), (3,), 3),  # form 1
        ((12,), (3,), (4,)),  # form 1, chunks not aligned
        ((12,), ((3, 5, 4),), (2,)),  # form 1
        ((10, 12), (3, 3), -1),  # form 3
        ((10, 12), (3, 3), 3),  # form 3
    ],
)
def test_groupby_agg_dask(func, shape, array_chunks, group_chunks, add_nan, dtype, engine, reindex):
    """Tests groupby_reduce with dask arrays against groupby_reduce with numpy arrays"""

    rng = np.random.default_rng(12345)
    array = dask.array.from_array(rng.random(shape), chunks=array_chunks).astype(dtype)
    array = dask.array.ones(shape, chunks=array_chunks)

    if func in ["first", "last"]:
        pytest.skip()

    if "arg" in func and (engine == "flox" or reindex):
        pytest.skip()

    labels = np.array([0, 0, 2, 2, 2, 1, 1, 2, 2, 1, 1, 0])
    if add_nan:
        labels = labels.astype(float)
        labels[:3] = np.nan  # entire block is NaN when group_chunks=3
        labels[-2:] = np.nan

    kwargs = dict(
        func=func, expected_groups=[0, 1, 2], fill_value=False if func in ["all", "any"] else 123
    )

    expected, _ = groupby_reduce(array.compute(), labels, engine="numpy", **kwargs)
    actual, _ = groupby_reduce(array.compute(), labels, engine=engine, **kwargs)
    assert_equal(actual, expected)

    with raise_if_dask_computes():
        actual, _ = groupby_reduce(array, labels, engine=engine, **kwargs)
    assert_equal(actual, expected)

    by = from_array(labels, group_chunks)
    with raise_if_dask_computes():
        actual, _ = groupby_reduce(array, by, engine=engine, **kwargs)
    assert_equal(expected, actual)

    kwargs["expected_groups"] = [0, 2, 1]
    with raise_if_dask_computes():
        actual, groups = groupby_reduce(array, by, engine=engine, **kwargs, sort=False)
    assert_equal(groups, np.array([0, 2, 1], dtype=np.int64))
    assert_equal(expected, actual[..., [0, 2, 1]])

    with raise_if_dask_computes():
        actual, groups = groupby_reduce(array, by, engine=engine, **kwargs, sort=True)
    assert_equal(groups, np.array([0, 1, 2], np.int64))
    assert_equal(expected, actual)


def test_numpy_reduce_axis_subset(engine):
    # TODO: add NaNs
    by = labels2d
    array = np.ones_like(by, dtype=np.int64)
    kwargs = dict(func="count", engine=engine, fill_value=0)
    result, _ = groupby_reduce(array, by, **kwargs, axis=1)
    assert_equal(result, np.array([[2, 3], [2, 3]], dtype=np.intp))

    by = np.broadcast_to(labels2d, (3, *labels2d.shape))
    array = np.ones_like(by)
    result, _ = groupby_reduce(array, by, **kwargs, axis=1)
    subarr = np.array([[1, 1], [1, 1], [0, 2], [1, 1], [1, 1]], dtype=np.intp)
    expected = np.tile(subarr, (3, 1, 1))
    assert_equal(result, expected)

    result, _ = groupby_reduce(array, by, **kwargs, axis=2)
    subarr = np.array([[2, 3], [2, 3]], dtype=np.intp)
    expected = np.tile(subarr, (3, 1, 1))
    assert_equal(result, expected)

    result, _ = groupby_reduce(array, by, **kwargs, axis=(1, 2))
    expected = np.array([[4, 6], [4, 6], [4, 6]], dtype=np.intp)
    assert_equal(result, expected)

    result, _ = groupby_reduce(array, by, **kwargs, axis=(2, 1))
    assert_equal(result, expected)

    result, _ = groupby_reduce(array, by[0, ...], **kwargs, axis=(1, 2))
    expected = np.array([[4, 6], [4, 6], [4, 6]], dtype=np.intp)
    assert_equal(result, expected)


@requires_dask
def test_dask_reduce_axis_subset():
    by = labels2d
    array = np.ones_like(by, dtype=np.int64)
    with raise_if_dask_computes():
        result, _ = groupby_reduce(
            da.from_array(array, chunks=(2, 3)),
            da.from_array(by, chunks=(2, 2)),
            func="count",
            axis=1,
            expected_groups=[0, 2],
        )
    assert_equal(result, np.array([[2, 3], [2, 3]], dtype=np.intp))

    by = np.broadcast_to(labels2d, (3, *labels2d.shape))
    array = np.ones_like(by)
    subarr = np.array([[1, 1], [1, 1], [123, 2], [1, 1], [1, 1]], dtype=np.intp)
    expected = np.tile(subarr, (3, 1, 1))
    with raise_if_dask_computes():
        result, _ = groupby_reduce(
            da.from_array(array, chunks=(1, 2, 3)),
            da.from_array(by, chunks=(2, 2, 2)),
            func="count",
            axis=1,
            expected_groups=[0, 2],
            fill_value=123,
        )
    assert_equal(result, expected)

    subarr = np.array([[2, 3], [2, 3]], dtype=np.intp)
    expected = np.tile(subarr, (3, 1, 1))
    with raise_if_dask_computes():
        result, _ = groupby_reduce(
            da.from_array(array, chunks=(1, 2, 3)),
            da.from_array(by, chunks=(2, 2, 2)),
            func="count",
            axis=2,
            expected_groups=[0, 2],
        )
    assert_equal(result, expected)

    with pytest.raises(NotImplementedError):
        groupby_reduce(
            da.from_array(array, chunks=(1, 3, 2)),
            da.from_array(by, chunks=(2, 2, 2)),
            func="count",
            axis=2,
        )


@pytest.mark.parametrize("func", ["first", "last", "nanfirst", "nanlast"])
@pytest.mark.parametrize("axis", [(0, 1)])
def test_first_last_disallowed(axis, func):
    with pytest.raises(ValueError):
        groupby_reduce(np.empty((2, 3, 2)), np.ones((2, 3, 2)), func=func, axis=axis)


@requires_dask
@pytest.mark.parametrize("func", ["nanfirst", "nanlast"])
@pytest.mark.parametrize("axis", [None, (0, 1, 2)])
def test_nanfirst_nanlast_disallowed_dask(axis, func):
    with pytest.raises(ValueError):
        groupby_reduce(dask.array.empty((2, 3, 2)), np.ones((2, 3, 2)), func=func, axis=axis)


@requires_dask
@pytest.mark.parametrize("func", ["first", "last"])
def test_first_last_disallowed_dask(func):
    with pytest.raises(NotImplementedError):
        groupby_reduce(dask.array.empty((2, 3, 2)), np.ones((2, 3, 2)), func=func, axis=-1)


@requires_dask
@pytest.mark.parametrize("func", ALL_FUNCS)
@pytest.mark.parametrize(
    "axis", [None, (0, 1, 2), (0, 1), (0, 2), (1, 2), 0, 1, 2, (0,), (1,), (2,)]
)
def test_groupby_reduce_axis_subset_against_numpy(func, axis, engine):
    if "arg" in func and engine == "flox":
        pytest.skip()

    if not isinstance(axis, int):
        if "arg" in func and (axis is None or len(axis) > 1):
            pytest.skip()
        if ("first" in func or "last" in func) and (axis is not None and len(axis) not in [1, 3]):
            pytest.skip()

    if func in ["all", "any"]:
        fill_value = False
    else:
        fill_value = 123

    if "var" in func or "std" in func:
        tolerance = {"rtol": 1e-14, "atol": 1e-16}
    else:
        tolerance = None
    # tests against the numpy output to make sure dask compute matches
    by = np.broadcast_to(labels2d, (3, *labels2d.shape))
    rng = np.random.default_rng(12345)
    array = rng.random(by.shape)
    kwargs = dict(
        func=func, axis=axis, expected_groups=[0, 2], fill_value=fill_value, engine=engine
    )
    expected, _ = groupby_reduce(array, by, **kwargs)
    if engine == "flox":
        kwargs.pop("engine")
        expected_npg, _ = groupby_reduce(array, by, **kwargs, engine="numpy")
        assert_equal(expected_npg, expected)

    if func in ["all", "any"]:
        fill_value = False
    else:
        fill_value = 123

    if "var" in func or "std" in func:
        tolerance = {"rtol": 1e-14, "atol": 1e-16}
    else:
        tolerance = None
    # tests against the numpy output to make sure dask compute matches
    by = np.broadcast_to(labels2d, (3, *labels2d.shape))
    rng = np.random.default_rng(12345)
    array = rng.random(by.shape)
    kwargs = dict(
        func=func, axis=axis, expected_groups=[0, 2], fill_value=fill_value, engine=engine
    )
    expected, _ = groupby_reduce(array, by, **kwargs)
    if engine == "flox":
        kwargs.pop("engine")
        expected_npg, _ = groupby_reduce(array, by, **kwargs, engine="numpy")
        assert_equal(expected_npg, expected)

    if ("first" in func or "last" in func) and (
        axis is None or (not isinstance(axis, int) and len(axis) != 1)
    ):
        return

    with raise_if_dask_computes():
        actual, _ = groupby_reduce(
            da.from_array(array, chunks=(-1, 2, 3)),
            da.from_array(by, chunks=(-1, 2, 2)),
            **kwargs,
        )
    assert_equal(actual, expected, tolerance)


@pytest.mark.parametrize("reindex,chunks", [(None, None), (False, (2, 2, 3)), (True, (2, 2, 3))])
@pytest.mark.parametrize(
    "axis, groups, expected_shape",
    [
        (2, [0, 1, 2], (3, 5, 3)),
        (None, [0, 1, 2], (3,)),  # global reduction; 0 shaped group axis
        (None, [0], (1,)),  # global reduction; 0 shaped group axis; 1 group
    ],
)
def test_groupby_reduce_nans(reindex, chunks, axis, groups, expected_shape, engine):
    def _maybe_chunk(arr):
        if chunks:
            if not has_dask:
                pytest.skip()
            return da.from_array(arr, chunks=chunks)
        else:
            return arr

    # test when entire by  are NaNs
    by = np.full((3, 5, 2), fill_value=np.nan)
    array = np.ones_like(by)

    # along an axis; requires expected_group
    # TODO: this should check for fill_value
    result, _ = groupby_reduce(
        _maybe_chunk(array),
        _maybe_chunk(by),
        func="count",
        expected_groups=groups,
        axis=axis,
        fill_value=0,
        engine=engine,
        reindex=reindex,
    )
    assert_equal(result, np.zeros(expected_shape, dtype=np.intp))

    # now when subsets are NaN
    # labels = np.array([0, 0, 1, 1, 1], dtype=float)
    # labels2d = np.array([labels[:5], np.flip(labels[:5])])
    # labels2d[0, :5] = np.nan
    # labels2d[1, 5:] = np.nan
    # by = np.broadcast_to(labels2d, (3, *labels2d.shape))


@requires_dask
@pytest.mark.parametrize(
    "expected_groups, reindex", [(None, None), (None, False), ([0, 1, 2], True), ([0, 1, 2], False)]
)
def test_groupby_all_nan_blocks_dask(expected_groups, reindex, engine):
    labels = np.array([0, 0, 2, 2, 2, 1, 1, 2, 2, 1, 1, 0])
    nan_labels = labels.astype(float)  # copy
    nan_labels[:5] = np.nan

    array, by, expected = (
        np.ones((2, 12), dtype=np.int64),
        np.array([nan_labels, nan_labels[::-1]]),
        np.array([2, 8, 4], dtype=np.int64),
    )

    actual, _ = groupby_reduce(
        da.from_array(array, chunks=(1, 3)),
        da.from_array(by, chunks=(1, 3)),
        func="sum",
        expected_groups=expected_groups,
        engine=engine,
        reindex=reindex,
        method="map-reduce",
    )
    assert_equal(actual, expected)


@pytest.mark.parametrize("axis", (0, 1, 2, -1))
def test_reindex(axis):
    shape = [2, 2, 2]
    fill_value = 0

    array = np.broadcast_to(np.array([1, 2]), shape)
    groups = np.array(["a", "b"])
    expected_groups = pd.Index(["a", "b", "c"])
    actual = reindex_(array, groups, expected_groups, fill_value=fill_value, axis=axis)

    if axis < 0:
        axis = array.ndim + axis
    result_shape = tuple(len(expected_groups) if ax == axis else s for ax, s in enumerate(shape))
    slicer = tuple(slice(None, s) for s in shape)
    expected = np.full(result_shape, fill_value)
    expected[slicer] = array

    assert_equal(actual, expected)


@pytest.mark.xfail
def test_bad_npg_behaviour():
    labels = np.array([0, 0, 2, 2, 2, 1, 1, 2, 2, 1, 1, 0], dtype=int)
    # fmt: off
    array = np.array([[1] * 12, [1] * 12])
    # fmt: on
    assert_equal(aggregate(labels, array, axis=-1, func="argmax"), np.array([[0, 5, 2], [0, 5, 2]]))

    assert (
        aggregate(
            np.array([0, 1, 2, 0, 1, 2]), np.array([-np.inf, 0, 0, -np.inf, 0, 0]), func="max"
        )[0]
        == -np.inf
    )


@pytest.mark.xfail
@pytest.mark.parametrize("func", ("nanargmax", "nanargmin"))
def test_npg_nanarg_bug(func):
    array = np.array([1, 1, 2, 1, 1, np.nan, 6, 1])
    labels = np.array([1, 1, 1, 1, 1, 1, 1, 1]) - 1

    actual = aggregate(labels, array, func=func).astype(int)
    expected = getattr(np, func)(array)
    assert_equal(actual, expected)


@pytest.mark.parametrize(
    "kwargs",
    (
        dict(expected_groups=np.array([1, 2, 4, 5]), isbin=True),
        dict(expected_groups=pd.IntervalIndex.from_breaks([1, 2, 4, 5])),
    ),
)
@pytest.mark.parametrize("method", ["cohorts", "map-reduce"])
@pytest.mark.parametrize("chunk_labels", [False, True])
@pytest.mark.parametrize("chunks", ((), (1,), (2,)))
def test_groupby_bins(chunk_labels, kwargs, chunks, engine, method) -> None:
    array = [1, 1, 1, 1, 1, 1]
    labels = [0.2, 1.5, 1.9, 2, 3, 20]

    if method == "cohorts" and chunk_labels:
        pytest.xfail()

    if chunks:
        if not has_dask:
            pytest.skip()
        array = dask.array.from_array(array, chunks=chunks)
        if chunk_labels:
            labels = dask.array.from_array(labels, chunks=chunks)

    with raise_if_dask_computes():
        actual, groups = groupby_reduce(
            array, labels, func="count", fill_value=0, engine=engine, method=method, **kwargs
        )
    expected = np.array([3, 1, 0], dtype=np.intp)
    for left, right in zip(groups, pd.IntervalIndex.from_arrays([1, 2, 4], [2, 4, 5]).to_numpy()):
        assert left == right
    assert_equal(actual, expected)


@pytest.mark.parametrize(
    "inchunks, expected",
    [
        [(1,) * 10, (3, 2, 2, 3)],
        [(2,) * 5, (3, 2, 2, 3)],
        [(3, 3, 3, 1), (3, 2, 5)],
        [(3, 1, 1, 2, 1, 1, 1), (3, 2, 2, 3)],
        [(3, 2, 2, 3), (3, 2, 2, 3)],
        [(4, 4, 2), (3, 4, 3)],
        [(5, 5), (5, 5)],
        [(6, 4), (5, 5)],
        [(7, 3), (7, 3)],
        [(8, 2), (7, 3)],
        [(9, 1), (10,)],
        [(10,), (10,)],
    ],
)
def test_rechunk_for_blockwise(inchunks, expected):
    labels = np.array([1, 1, 1, 2, 2, 3, 3, 5, 5, 5])
    assert _get_optimal_chunks_for_groups(inchunks, labels) == expected


@requires_dask
@pytest.mark.parametrize(
    "expected, labels, chunks, merge",
    [
        [[[1, 2, 3, 4]], [1, 2, 3, 1, 2, 3, 4], (3, 4), True],
        [[[1, 2, 3], [4]], [1, 2, 3, 1, 2, 3, 4], (3, 4), False],
        [[[1], [2], [3], [4]], [1, 2, 3, 1, 2, 3, 4], (2, 2, 2, 1), False],
        [[[1], [2], [3], [4]], [1, 2, 3, 1, 2, 3, 4], (2, 2, 2, 1), True],
        [[[1, 2, 3], [4]], [1, 2, 3, 1, 2, 3, 4], (3, 3, 1), True],
        [[[1, 2, 3], [4]], [1, 2, 3, 1, 2, 3, 4], (3, 3, 1), False],
        [
            [[0], [1, 2, 3, 4], [5]],
            np.repeat(np.arange(6), [4, 4, 12, 2, 3, 4]),
            (4, 8, 4, 9, 4),
            True,
        ],
    ],
)
def test_find_group_cohorts(expected, labels, chunks, merge):
    actual = list(find_group_cohorts(labels, (chunks,), merge).values())
    assert actual == expected, (actual, expected)


@requires_dask
@pytest.mark.parametrize(
    "chunk_at,expected",
    [
        [1, ((1, 6, 1, 6, 1, 6, 1, 6, 1, 1),)],
        [0, ((7, 7, 7, 7, 2),)],
        [3, ((3, 4, 3, 4, 3, 4, 3, 4, 2),)],
    ],
)
def test_rechunk_for_cohorts(chunk_at, expected):
    array = dask.array.ones((30,), chunks=7)
    labels = np.arange(0, 30) % 7
    rechunked = rechunk_for_cohorts(array, axis=-1, force_new_chunk_at=chunk_at, labels=labels)
    assert rechunked.chunks == expected


@pytest.mark.parametrize("chunks", [None, 3])
@pytest.mark.parametrize("fill_value", [123, np.nan])
@pytest.mark.parametrize("func", ALL_FUNCS)
def test_fill_value_behaviour(func, chunks, fill_value, engine):
    # fill_value = np.nan tests promotion of int counts to float
    # This is used by xarray
    if func in ["all", "any"] or "arg" in func:
        pytest.skip()
    if chunks is not None and not has_dask:
        pytest.skip()

    npfunc = _get_array_func(func)
    by = np.array([1, 2, 3, 1, 2, 3])
    array = np.array([np.nan, 1, 1, np.nan, 1, 1])
    if chunks:
        array = dask.array.from_array(array, chunks)
    actual, _ = groupby_reduce(
        array, by, func=func, engine=engine, fill_value=fill_value, expected_groups=[0, 1, 2, 3]
    )
    expected = np.array(
        [fill_value, fill_value, npfunc([1.0, 1.0], axis=0), npfunc([1.0, 1.0], axis=0)]
    )
    assert_equal(actual, expected)


@requires_dask
@pytest.mark.parametrize("func", ["mean", "sum"])
@pytest.mark.parametrize("dtype", ["float32", "float64", "int32", "int64"])
def test_dtype_preservation(dtype, func, engine):
    if func == "sum" or (func == "mean" and "float" in dtype):
        expected = np.dtype(dtype)
    elif func == "mean" and "int" in dtype:
        expected = np.float64
    array = np.ones((20,), dtype=dtype)
    by = np.ones(array.shape, dtype=int)
    actual, _ = groupby_reduce(array, by, func=func, engine=engine)
    assert actual.dtype == expected

    array = dask.array.from_array(array, chunks=(4,))
    actual, _ = groupby_reduce(array, by, func=func, engine=engine)
    assert actual.dtype == expected


@requires_dask
@pytest.mark.parametrize("dtype", [np.float32, np.float64, np.int32, np.int64])
@pytest.mark.parametrize("labels_dtype", [np.float32, np.float64, np.int32, np.int64])
@pytest.mark.parametrize("method", ["map-reduce", "cohorts"])
def test_cohorts_map_reduce_consistent_dtypes(method, dtype, labels_dtype):
    repeats = np.array([4, 4, 12, 2, 3, 4], dtype=np.int32)
    labels = np.repeat(np.arange(6, dtype=labels_dtype), repeats)
    array = dask.array.from_array(labels.astype(dtype), chunks=(4, 8, 4, 9, 4))

    actual, actual_groups = groupby_reduce(array, labels, func="count", method=method)
    assert_equal(actual_groups, np.arange(6, dtype=labels.dtype))
    assert_equal(actual, repeats.astype(np.intp))

    actual, actual_groups = groupby_reduce(array, labels, func="sum", method=method)
    assert_equal(actual_groups, np.arange(6, dtype=labels.dtype))
    assert_equal(actual, np.array([0, 4, 24, 6, 12, 20], dtype))


@requires_dask
@pytest.mark.parametrize("func", ALL_FUNCS)
@pytest.mark.parametrize("axis", (-1, None))
@pytest.mark.parametrize("method", ["blockwise", "cohorts", "map-reduce", "split-reduce"])
def test_cohorts_nd_by(func, method, axis, engine):
    o = dask.array.ones((3,), chunks=-1)
    o2 = dask.array.ones((2, 3), chunks=-1)

    array = dask.array.block([[o, 2 * o], [3 * o2, 4 * o2]])
    by = array.compute().astype(np.int64)
    by[0, 1] = 30
    by[2, 1] = 40
    by[0, 4] = 31
    array = np.broadcast_to(array, (2, 3) + array.shape)

    if "arg" in func and (axis is None or engine == "flox"):
        pytest.skip()

    if func in ["any", "all"]:
        fill_value = False
    else:
        fill_value = -123

    if axis is not None and method != "map-reduce":
        pytest.xfail()
    if axis is None and ("first" in func or "last" in func):
        pytest.skip()

    kwargs = dict(func=func, engine=engine, method=method, axis=axis, fill_value=fill_value)
    actual, groups = groupby_reduce(array, by, **kwargs)
    expected, sorted_groups = groupby_reduce(array.compute(), by, **kwargs)
    assert_equal(groups, sorted_groups)
    assert_equal(actual, expected)

    actual, groups = groupby_reduce(array, by, sort=False, **kwargs)
    assert_equal(groups, np.array([1, 30, 2, 31, 3, 4, 40], dtype=np.int64))
    reindexed = reindex_(actual, groups, pd.Index(sorted_groups))
    assert_equal(reindexed, expected)


@pytest.mark.parametrize("func", ["sum", "count"])
@pytest.mark.parametrize("fill_value, expected", ((0, np.integer), (np.nan, np.floating)))
def test_dtype_promotion(func, fill_value, expected, engine):
    array = np.array([1, 1])
    by = [0, 1]

    actual, _ = groupby_reduce(
        array, by, func=func, expected_groups=[1, 2], fill_value=fill_value, engine=engine
    )
    assert np.issubdtype(actual.dtype, expected)


@pytest.mark.parametrize("func", ["mean", "nanmean"])
def test_empty_bins(func, engine):
    array = np.ones((2, 3, 2))
    by = np.broadcast_to([0, 1], array.shape)

    actual, _ = groupby_reduce(
        array,
        by,
        func=func,
        expected_groups=[-1, 0, 1, 2],
        isbin=True,
        engine=engine,
        axis=(0, 1, 2),
    )
    expected = np.array([1.0, 1.0, np.nan])
    assert_equal(actual, expected)


def test_datetime_binning():
    time_bins = pd.date_range(start="2010-08-01", end="2010-08-15", freq="24H")
    by = pd.date_range("2010-08-01", "2010-08-15", freq="15min")

    (actual,) = _convert_expected_groups_to_index((time_bins,), isbin=(True,), sort=False)
    expected = pd.IntervalIndex.from_arrays(time_bins[:-1], time_bins[1:])
    assert_equal(actual, expected)

    ret = factorize_((by.to_numpy(),), axes=(0,), expected_groups=(actual,))
    group_idx = ret[0]
    # Ignore pd.cut's dtype as it won't match np.digitize:
    expected = pd.cut(by, time_bins).codes.copy().astype(group_idx.dtype)
    expected[0] = 14  # factorize doesn't return -1 for nans
    assert_equal(group_idx, expected)


@pytest.mark.parametrize("func", ALL_FUNCS)
def test_bool_reductions(func, engine):
    if "arg" in func and engine == "flox":
        pytest.skip()
    groups = np.array([1, 1, 1])
    data = np.array([True, True, False])
    npfunc = _get_array_func(func)
    expected = np.expand_dims(npfunc(data, axis=0), -1)
    actual, _ = groupby_reduce(data, groups, func=func, engine=engine)
    assert_equal(expected, actual)


@requires_dask
def test_map_reduce_blockwise_mixed() -> None:
    t = pd.date_range("2000-01-01", "2000-12-31", freq="D").to_series()
    data = t.dt.dayofyear
    actual, _ = groupby_reduce(
        dask.array.from_array(data.values, chunks=365),
        t.dt.month,
        func="mean",
        method="map-reduce",
    )
    expected, _ = groupby_reduce(data, t.dt.month, func="mean")
    assert_equal(expected, actual)


@requires_dask
@pytest.mark.parametrize("method", ["blockwise", "map-reduce", "cohorts"])
def test_group_by_datetime(engine, method):
    kwargs = dict(
        func="mean",
        method=method,
        engine=engine,
    )
    t = pd.date_range("2000-01-01", "2000-12-31", freq="D").to_series()
    data = t.dt.dayofyear
    daskarray = dask.array.from_array(data.values, chunks=30)

    actual, _ = groupby_reduce(daskarray, t, **kwargs)
    expected = data.to_numpy().astype(float)
    assert_equal(expected, actual)

    if method == "blockwise":
        return None

    edges = pd.date_range("1999-12-31", "2000-12-31", freq="M").to_series().to_numpy()
    actual, _ = groupby_reduce(daskarray, t.to_numpy(), isbin=True, expected_groups=edges, **kwargs)
    expected = data.resample("M").mean().to_numpy()
    assert_equal(expected, actual)

    actual, _ = groupby_reduce(
        np.broadcast_to(daskarray, (2, 3, daskarray.shape[-1])),
        t.to_numpy(),
        isbin=True,
        expected_groups=edges,
        **kwargs,
    )
    expected = np.broadcast_to(expected, (2, 3, expected.shape[-1]))
    assert_equal(expected, actual)


def test_factorize_values_outside_bins():
    # pd.factorize returns intp
    vals = factorize_(
        (np.arange(10).reshape(5, 2), np.arange(10).reshape(5, 2)),
        axes=(0, 1),
        expected_groups=(
            pd.IntervalIndex.from_breaks(np.arange(2, 8, 1)),
            pd.IntervalIndex.from_breaks(np.arange(2, 8, 1)),
        ),
        reindex=True,
        fastpath=True,
    )
    actual = vals[0]
    expected = np.array([[-1, -1], [-1, 0], [6, 12], [18, 24], [-1, -1]], np.intp)
    assert_equal(expected, actual)


@pytest.mark.parametrize("chunk", [True, False])
def test_multiple_groupers_bins(chunk) -> None:
    if chunk and not has_dask:
        pytest.skip()

    xp = dask.array if chunk else np
    array_kwargs = {"chunks": 2} if chunk else {}
    array = xp.ones((5, 2), **array_kwargs, dtype=np.int64)

    actual, *_ = groupby_reduce(
        array,
        np.arange(10).reshape(5, 2),
        xp.arange(10).reshape(5, 2),
        axis=(0, 1),
        expected_groups=(
            pd.IntervalIndex.from_breaks(np.arange(2, 8, 1)),
            pd.IntervalIndex.from_breaks(np.arange(2, 8, 1)),
        ),
        func="count",
    )
    # output from `count` is intp
    expected = np.eye(5, 5, dtype=np.intp)
    assert_equal(expected, actual)


@pytest.mark.parametrize("expected_groups", [None, (np.arange(5), [2, 3]), (None, [2, 3])])
@pytest.mark.parametrize(
    "by1", [np.arange(5)[:, None], np.broadcast_to(np.arange(5)[:, None], (5, 2))]
)
@pytest.mark.parametrize(
    "by2",
    [
        np.arange(2, 4).reshape(1, 2),
        np.broadcast_to(np.arange(2, 4).reshape(1, 2), (5, 2)),
        np.arange(2, 4).reshape(1, 2),
    ],
)
@pytest.mark.parametrize("chunk", [True, False])
def test_multiple_groupers(chunk, by1, by2, expected_groups) -> None:
    if chunk and (not has_dask or expected_groups is None):
        pytest.skip()

    xp = dask.array if chunk else np
    array_kwargs = {"chunks": 2} if chunk else {}
    array = xp.ones((5, 2), **array_kwargs, dtype=np.int64)

    if chunk:
        by2 = dask.array.from_array(by2)

    # output from `count` is intp
    expected = np.ones((5, 2), dtype=np.intp)
    actual, *_ = groupby_reduce(
        array, by1, by2, axis=(0, 1), func="count", expected_groups=expected_groups
    )
    assert_equal(expected, actual)


@pytest.mark.parametrize(
    "expected_groups",
    (
        [None, None, None],
        (None,),
    ),
)
def test_validate_expected_groups(expected_groups):
    with pytest.raises(ValueError):
        groupby_reduce(
            np.ones((10,)),
            np.ones((10,)),
            np.ones((10,)),
            expected_groups=expected_groups,
            func="mean",
        )


@requires_dask
def test_validate_expected_groups_not_none_dask() -> None:
    with pytest.raises(ValueError):
        groupby_reduce(
            dask.array.ones((5, 2)),
            np.arange(10).reshape(5, 2),
            dask.array.arange(10).reshape(5, 2),
            axis=(0, 1),
            expected_groups=None,
            func="count",
        )


def test_factorize_reindex_sorting_strings():
    # pd.factorize seems to return intp so int32 on 32bit arch
    kwargs = dict(
        by=(np.array(["El-Nino", "La-Nina", "boo", "Neutral"]),),
        axes=(-1,),
        expected_groups=(np.array(["El-Nino", "Neutral", "foo", "La-Nina"]),),
    )

    expected = factorize_(**kwargs, reindex=True, sort=True)[0]
    assert_equal(expected, np.array([0, 1, 4, 2], dtype=np.intp))

    expected = factorize_(**kwargs, reindex=True, sort=False)[0]
    assert_equal(expected, np.array([0, 3, 4, 1], dtype=np.intp))

    expected = factorize_(**kwargs, reindex=False, sort=False)[0]
    assert_equal(expected, np.array([0, 1, 2, 3], dtype=np.intp))

    expected = factorize_(**kwargs, reindex=False, sort=True)[0]
    assert_equal(expected, np.array([0, 1, 3, 2], dtype=np.intp))


def test_factorize_reindex_sorting_ints():
    # pd.factorize seems to return intp so int32 on 32bit arch
    kwargs = dict(
        by=(np.array([-10, 1, 10, 2, 3, 5]),),
        axes=(-1,),
        expected_groups=(np.array([0, 1, 2, 3, 4, 5], np.int64),),
    )

    expected = factorize_(**kwargs, reindex=True, sort=True)[0]
    assert_equal(expected, np.array([6, 1, 6, 2, 3, 5], dtype=np.intp))

    expected = factorize_(**kwargs, reindex=True, sort=False)[0]
    assert_equal(expected, np.array([6, 1, 6, 2, 3, 5], dtype=np.intp))

    kwargs["expected_groups"] = (np.arange(5, -1, -1),)

    expected = factorize_(**kwargs, reindex=True, sort=True)[0]
    assert_equal(expected, np.array([6, 1, 6, 2, 3, 5], dtype=np.intp))

    expected = factorize_(**kwargs, reindex=True, sort=False)[0]
    assert_equal(expected, np.array([6, 4, 6, 3, 2, 0], dtype=np.intp))


@requires_dask
def test_custom_aggregation_blockwise():
    def grouped_median(group_idx, array, *, axis=-1, size=None, fill_value=None, dtype=None):
        return aggregate(
            group_idx,
            array,
            func=np.median,
            axis=axis,
            size=size,
            fill_value=fill_value,
            dtype=dtype,
        )

    agg_median = Aggregation(
        name="median", numpy=grouped_median, fill_value=-1, chunk=None, combine=None
    )

    array = np.arange(100, dtype=np.float32).reshape(5, 20)
    by = np.ones((20,))

    actual, _ = groupby_reduce(array, by, func=agg_median, axis=-1)
    expected = np.median(array, axis=-1, keepdims=True)
    assert_equal(expected, actual)

    for method in ["map-reduce", "cohorts", "split-reduce"]:
        with pytest.raises(NotImplementedError):
            groupby_reduce(
                dask.array.from_array(array, chunks=(1, -1)),
                by,
                func=agg_median,
                axis=-1,
                method=method,
            )

    actual, _ = groupby_reduce(
        dask.array.from_array(array, chunks=(1, -1)),
        by,
        func=agg_median,
        axis=-1,
        method="blockwise",
    )
    assert_equal(expected, actual)


@pytest.mark.parametrize("func", ALL_FUNCS)
@pytest.mark.parametrize("dtype", [np.float32, np.float64])
def test_dtype(func, dtype, engine):
    if "arg" in func or func in ["any", "all"]:
        pytest.skip()
    arr = np.ones((4, 12), dtype=dtype)
    labels = np.array(["a", "a", "c", "c", "c", "b", "b", "c", "c", "b", "b", "f"])
    actual, _ = groupby_reduce(arr, labels, func=func, dtype=np.float64)
    assert actual.dtype == np.dtype("float64")


@requires_dask
def test_subset_blocks():
    array = dask.array.random.random((120,), chunks=(4,))

    blockid = (0, 3, 6, 9, 12, 15, 18, 21, 24, 27)
    subset = subset_to_blocks(array, blockid)
    assert subset.blocks.shape == (len(blockid),)


@requires_dask
@pytest.mark.parametrize(
    "flatblocks, expected",
    (
        ((0, 1, 2, 3, 4), (slice(None),)),
        ((1, 2, 3), (slice(1, 4),)),
        ((1, 3), ([1, 3],)),
        ((0, 1, 3), ([0, 1, 3],)),
    ),
)
def test_normalize_block_indexing_1d(flatblocks, expected):
    nblocks = 5
    array = dask.array.ones((nblocks,), chunks=(1,))
    expected = tuple(np.array(i) if isinstance(i, list) else i for i in expected)
    actual = _normalize_indexes(array, flatblocks, array.blocks.shape)
    assert_equal_tuple(expected, actual)


@requires_dask
@pytest.mark.parametrize(
    "flatblocks, expected",
    (
        ((0, 1, 2, 3, 4), (0, slice(None))),
        ((1, 2, 3), (0, slice(1, 4))),
        ((1, 3), (0, [1, 3])),
        ((0, 1, 3), (0, [0, 1, 3])),
        (tuple(range(10)), (slice(0, 2), slice(None))),
        ((0, 1, 3, 5, 6, 8), (slice(0, 2), [0, 1, 3])),
        ((0, 3, 4, 5, 6, 8, 24), np.ix_([0, 1, 4], [0, 1, 3, 4])),
    ),
)
def test_normalize_block_indexing_2d(flatblocks, expected):
    nblocks = 5
    ndim = 2
    array = dask.array.ones((nblocks,) * ndim, chunks=(1,) * ndim)
    expected = tuple(np.array(i) if isinstance(i, list) else i for i in expected)
    actual = _normalize_indexes(array, flatblocks, array.blocks.shape)
    assert_equal_tuple(expected, actual)


@requires_dask
def test_subset_block_passthrough():
    # full slice pass through
    array = dask.array.ones((5,), chunks=(1,))
    subset = subset_to_blocks(array, np.arange(5))
    assert subset.name == array.name

    array = dask.array.ones((5, 5), chunks=1)
    subset = subset_to_blocks(array, np.arange(25))
    assert subset.name == array.name


@requires_dask
@pytest.mark.parametrize(
    "flatblocks, expectidx",
    [
        (np.arange(10), (slice(2), slice(None))),
        (np.arange(8), (slice(2), slice(None))),
        ([0, 10], ([0, 2], slice(1))),
        ([0, 7], (slice(2), [0, 2])),
        ([0, 7, 9], (slice(2), [0, 2, 4])),
        ([0, 6, 12, 14], (slice(3), [0, 1, 2, 4])),
        ([0, 12, 14, 19], np.ix_([0, 2, 3], [0, 2, 4])),
    ],
)
def test_subset_block_2d(flatblocks, expectidx):
    array = dask.array.from_array(np.arange(25).reshape((5, 5)), chunks=1)
    subset = subset_to_blocks(array, flatblocks)
    assert len(subset.dask.layers) == 2
    assert_equal(subset, array.compute()[expectidx])


@pytest.mark.parametrize(
    "dask_expected, reindex, func, expected_groups, any_by_dask",
    [
        # argmax only False
        [False, None, "argmax", None, False],
        # True when by is numpy but expected is None
        [True, None, "sum", None, False],
        # False when by is dask but expected is None
        [False, None, "sum", None, True],
        # if expected_groups then always True
        [True, None, "sum", [1, 2, 3], False],
        [True, None, "sum", ([1], [2]), False],
        [True, None, "sum", ([1], [2]), True],
        [True, None, "sum", ([1], None), False],
        [True, None, "sum", ([1], None), True],
    ],
)
def test_validate_reindex_map_reduce(
    dask_expected, reindex, func, expected_groups, any_by_dask
) -> None:
    actual = _validate_reindex(
        reindex, func, "map-reduce", expected_groups, any_by_dask, is_dask_array=True
    )
    assert actual is dask_expected

    # always reindex with all numpy inputs
    actual = _validate_reindex(
        reindex, func, "map-reduce", expected_groups, any_by_dask=False, is_dask_array=False
    )
    assert actual

    actual = _validate_reindex(
        True, func, "map-reduce", expected_groups, any_by_dask=False, is_dask_array=False
    )
    assert actual


def test_validate_reindex() -> None:
    methods: list[T_Method] = ["map-reduce", "cohorts"]
    for method in methods:
        with pytest.raises(NotImplementedError):
            _validate_reindex(
                True, "argmax", method, expected_groups=None, any_by_dask=False, is_dask_array=True
            )

    methods: list[T_Method] = ["blockwise", "cohorts"]
    for method in methods:
        with pytest.raises(ValueError):
            _validate_reindex(
                True, "sum", method, expected_groups=None, any_by_dask=False, is_dask_array=True
            )

        for func in ["sum", "argmax"]:
            actual = _validate_reindex(
                None, func, method, expected_groups=None, any_by_dask=False, is_dask_array=True
            )
            assert actual is False


@requires_dask
def test_1d_blockwise_sort_optimization():
    # Make sure for resampling problems sorting isn't done.
    time = pd.Series(pd.date_range("2020-09-01", "2020-12-31 23:59", freq="3H"))
    array = dask.array.ones((len(time),), chunks=(224,))

    actual, _ = groupby_reduce(array, time.dt.dayofyear.values, method="blockwise", func="count")
    assert all("getitem" not in k for k in actual.dask)

    actual, _ = groupby_reduce(
        array, time.dt.dayofyear.values[::-1], sort=True, method="blockwise", func="count"
    )
    assert any("getitem" in k for k in actual.dask.layers)

    actual, _ = groupby_reduce(
        array, time.dt.dayofyear.values[::-1], sort=False, method="blockwise", func="count"
    )
    assert all("getitem" not in k for k in actual.dask.layers)


@requires_dask
def test_negative_index_factorize_race_condition():
    # shape = (10, 2000)
    # chunks = ((shape[0]-1,1), 10)
    shape = (101, 174000)
    chunks = ((101,), 8760)
    eps = dask.array.random.random_sample(shape, chunks=chunks)
    N2 = dask.array.random.random_sample(shape, chunks=chunks)
    S2 = dask.array.random.random_sample(shape, chunks=chunks)

    bins = np.arange(-5, -2.05, 0.1)
    func = ["mean", "count", "sum"]

    out = [
        groupby_reduce(
            eps,
            N2,
            S2,
            func=f,
            expected_groups=(bins, bins),
            isbin=(True, True),
        )
        for f in func
    ]
    [dask.compute(out, scheduler="threads") for _ in range(5)]


@pytest.mark.parametrize("sort", [True, False])
def test_expected_index_conversion_passthrough_range_index(sort):
    index = pd.RangeIndex(100)
    actual = _convert_expected_groups_to_index(
        expected_groups=(index,), isbin=(False,), sort=(sort,)
    )
    assert actual[0] is index


def test_method_check_numpy():
    bins = [-2, -1, 0, 1, 2]
    field = np.ones((5, 3))
    by = np.array([[-1.5, -1.5, 0.5, 1.5, 1.5] * 3]).reshape(5, 3)
    actual, _ = groupby_reduce(
        field,
        by,
        expected_groups=pd.IntervalIndex.from_breaks(bins),
        func="count",
        method="cohorts",
        fill_value=np.nan,
    )
    expected = np.array([6, np.nan, 3, 6])
    assert_equal(actual, expected)

    actual, _ = groupby_reduce(
        field,
        by,
        expected_groups=pd.IntervalIndex.from_breaks(bins),
        func="count",
        fill_value=np.nan,
        method="cohorts",
        axis=0,
    )
    expected = np.array(
        [
            [2.0, np.nan, 1.0, 2.0],
            [2.0, np.nan, 1.0, 2.0],
            [2.0, np.nan, 1.0, 2.0],
        ]
    )
    assert_equal(actual, expected)


@pytest.mark.parametrize("func", ["cumsum"])  # "cumprod"
def test_cumulatives(func: T_Agg) -> None:
    import numpy_groupies as npg

    group_idx = np.array([4, 3, 3, 4, 4, 1, 1, 1, 7, 8, 7, 4, 3, 3, 1, 1])
    a = np.array([3, 4, 1, 3, 9, 9, 6, 7, 7, 0, 8, 2, 1, 8, 9, 8])
    expected = npg.aggregate(group_idx, a, func=func)

    actual = groupby_accumulate(a, group_idx, func=func, engine="numpy")[0]

    np.testing.assert_allclose(expected, actual)


def test_groupby_aggregate() -> None:
    import numpy_groupies as npg

    group_idx = np.array([4, 3, 3, 4, 4, 1, 1, 1, 7, 8, 7, 4, 3, 3, 1, 1])
    a = np.array([3, 4, 1, 3, 9, 9, 6, 7, 7, 0, 8, 2, 1, 8, 9, 8])
    expected = npg.aggregate(group_idx, a, func="cumsum")

    actual = groupby_aggregate(a, group_idx, func="cumsum", engine="numpy")[0]

    np.testing.assert_allclose(expected, actual)<|MERGE_RESOLUTION|>--- conflicted
+++ resolved
@@ -80,11 +80,7 @@
 )
 
 if TYPE_CHECKING:
-<<<<<<< HEAD
-    from flox.core import T_Agg, T_Engine, T_ExpectedGroupsOpt
-=======
     from flox.core import T_Agg, T_Engine, T_ExpectedGroupsOpt, T_Method
->>>>>>> 40b300c9
 
 
 def _get_array_func(func: str) -> Callable:
